module github.com/endobit/wifire

<<<<<<< HEAD
go 1.20

require (
	github.com/eclipse/paho.mqtt.golang v1.4.2
	github.com/endobit/clog v0.3.0
	github.com/spf13/cobra v1.7.0
	golang.org/x/exp v0.0.0-20230510235704-dd950f8aeaea
	gonum.org/v1/plot v0.12.0
)

require (
	git.sr.ht/~sbinet/gg v0.4.1 // indirect
	github.com/ajstarks/svgo v0.0.0-20211024235047-1546f124cd8b // indirect
=======
go 1.21

toolchain go1.21.0

require (
	github.com/eclipse/paho.mqtt.golang v1.4.3
	github.com/endobit/clog v0.4.0
	github.com/spf13/cobra v1.7.0
	golang.org/x/exp v0.0.0-20230817173708-d852ddb80c63
	gonum.org/v1/plot v0.13.0
)

require (
	git.sr.ht/~sbinet/gg v0.5.0 // indirect
	github.com/ajstarks/svgo v0.0.0-20211024235047-1546f124cd8b // indirect
	github.com/campoy/embedmd v1.0.0 // indirect
>>>>>>> 120ae8d6
	github.com/go-fonts/liberation v0.3.1 // indirect
	github.com/go-latex/latex v0.0.0-20230307184459-12ec69307ad9 // indirect
	github.com/go-pdf/fpdf v0.8.0 // indirect
	github.com/golang/freetype v0.0.0-20170609003504-e2365dfdc4a0 // indirect
	github.com/gorilla/websocket v1.5.0 // indirect
	github.com/inconshreveable/mousetrap v1.1.0 // indirect
	github.com/pmezard/go-difflib v1.0.0 // indirect
	github.com/spf13/pflag v1.0.5 // indirect
<<<<<<< HEAD
	golang.org/x/image v0.7.0 // indirect
	golang.org/x/net v0.10.0 // indirect
	golang.org/x/sync v0.2.0 // indirect
	golang.org/x/text v0.9.0 // indirect
=======
	golang.org/x/image v0.11.0 // indirect
	golang.org/x/net v0.14.0 // indirect
	golang.org/x/sync v0.3.0 // indirect
	golang.org/x/text v0.12.0 // indirect
>>>>>>> 120ae8d6
)<|MERGE_RESOLUTION|>--- conflicted
+++ resolved
@@ -1,20 +1,5 @@
 module github.com/endobit/wifire
 
-<<<<<<< HEAD
-go 1.20
-
-require (
-	github.com/eclipse/paho.mqtt.golang v1.4.2
-	github.com/endobit/clog v0.3.0
-	github.com/spf13/cobra v1.7.0
-	golang.org/x/exp v0.0.0-20230510235704-dd950f8aeaea
-	gonum.org/v1/plot v0.12.0
-)
-
-require (
-	git.sr.ht/~sbinet/gg v0.4.1 // indirect
-	github.com/ajstarks/svgo v0.0.0-20211024235047-1546f124cd8b // indirect
-=======
 go 1.21
 
 toolchain go1.21.0
@@ -23,7 +8,6 @@
 	github.com/eclipse/paho.mqtt.golang v1.4.3
 	github.com/endobit/clog v0.4.0
 	github.com/spf13/cobra v1.7.0
-	golang.org/x/exp v0.0.0-20230817173708-d852ddb80c63
 	gonum.org/v1/plot v0.13.0
 )
 
@@ -31,7 +15,6 @@
 	git.sr.ht/~sbinet/gg v0.5.0 // indirect
 	github.com/ajstarks/svgo v0.0.0-20211024235047-1546f124cd8b // indirect
 	github.com/campoy/embedmd v1.0.0 // indirect
->>>>>>> 120ae8d6
 	github.com/go-fonts/liberation v0.3.1 // indirect
 	github.com/go-latex/latex v0.0.0-20230307184459-12ec69307ad9 // indirect
 	github.com/go-pdf/fpdf v0.8.0 // indirect
@@ -40,15 +23,9 @@
 	github.com/inconshreveable/mousetrap v1.1.0 // indirect
 	github.com/pmezard/go-difflib v1.0.0 // indirect
 	github.com/spf13/pflag v1.0.5 // indirect
-<<<<<<< HEAD
-	golang.org/x/image v0.7.0 // indirect
-	golang.org/x/net v0.10.0 // indirect
-	golang.org/x/sync v0.2.0 // indirect
-	golang.org/x/text v0.9.0 // indirect
-=======
+	golang.org/x/exp v0.0.0-20230817173708-d852ddb80c63 // indirect
 	golang.org/x/image v0.11.0 // indirect
 	golang.org/x/net v0.14.0 // indirect
 	golang.org/x/sync v0.3.0 // indirect
 	golang.org/x/text v0.12.0 // indirect
->>>>>>> 120ae8d6
 )