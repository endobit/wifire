name: build

on:
  push:
    branches:
      - main
      - develop
  pull_request:
    branches:
      - main

jobs:
  lint:
    runs-on: ubuntu-latest
    steps:
      - uses: actions/checkout@v3
      - uses: actions/setup-go@v3
        with:
<<<<<<< HEAD
          go-version: "1.20"
=======
          go-version: 1.21
>>>>>>> 120ae8d6
      - name: Lint
        uses: golangci/golangci-lint-action@v3
        with:
          version: latest
  build:
    runs-on: ubuntu-latest
    steps:
      - uses: actions/checkout@v3
      - uses: actions/setup-go@v3
        with:
<<<<<<< HEAD
          go-version: "1.20"
=======
          go-version: 1.21
>>>>>>> 120ae8d6
      - name: Build
        run: go build -o wifire ./cmd<|MERGE_RESOLUTION|>--- conflicted
+++ resolved
@@ -16,11 +16,7 @@
       - uses: actions/checkout@v3
       - uses: actions/setup-go@v3
         with:
-<<<<<<< HEAD
-          go-version: "1.20"
-=======
           go-version: 1.21
->>>>>>> 120ae8d6
       - name: Lint
         uses: golangci/golangci-lint-action@v3
         with:
@@ -31,10 +27,6 @@
       - uses: actions/checkout@v3
       - uses: actions/setup-go@v3
         with:
-<<<<<<< HEAD
-          go-version: "1.20"
-=======
           go-version: 1.21
->>>>>>> 120ae8d6
       - name: Build
         run: go build -o wifire ./cmd